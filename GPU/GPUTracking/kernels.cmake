# Copyright 2019-2020 CERN and copyright holders of ALICE O2.
# See https://alice-o2.web.cern.ch/copyright for details of the copyright holders.
# All rights not expressly granted are reserved.
#
# This software is distributed under the terms of the GNU General Public
# License v3 (GPL Version 3), copied verbatim in the file "COPYING".
#
# In applying this license CERN does not waive the privileges and immunities
# granted to it by virtue of its status as an Intergovernmental Organization
# or submit itself to any jurisdiction.

# file kernels.cmake
# author David Rohr

o2_gpu_kernel_file_list(ERRORS GPUErrors.cxx)
o2_gpu_kernel_file_list(TPCTRACKER ERRORS GPUTPCTrackParam.cxx GPUTPCTrack.cxx GPUTPCGrid.cxx GPUTPCRow.cxx GPUTPCTracker.cxx)
o2_gpu_kernel_file_list(TPCTRACKLETCONS GPUTPCTrackletConstructor.cxx)
o2_gpu_kernel_file_list(TPCSLICEDATA TPCTRACKER GPUTPCSliceData.cxx)
o2_gpu_kernel_file_list(TPCOCCUPANCY GPUTPCClusterOccupancyMap.cxx)
if(ALIGPU_BUILD_TYPE STREQUAL "O2" OR GPUCA_CONFIG_O2_EXTENSIONS)
o2_gpu_kernel_file_list(TPCDEDX GPUdEdx.cxx)
o2_gpu_kernel_file_list(MATLUT MatLayerCylSet.cxx MatLayerCyl.cxx Ray.cxx)
o2_gpu_kernel_file_list(TPCMERGER ERRORS GPUTPCGMMerger.cxx GPUTPCGMSliceTrack.cxx GPUTPCGMTrackParam.cxx GPUTPCGMPhysicalTrackModel.cxx GPUTPCGMPropagator.cxx)
o2_gpu_kernel_file_list(O2PROPAGATOR TrackParametrization.cxx TrackParametrizationWithError.cxx Propagator.cxx TrackLTIntegral.cxx)
o2_gpu_kernel_file_list(TPCCOMPRESSION GPUTPCCompressionTrackModel.cxx)
o2_gpu_kernel_file_list(TPCDECOMPRESSION GPUTPCCompressionTrackModel.cxx ERRORS)
o2_gpu_kernel_file_list(TPCCLUSTERFINDER ERRORS ClusterAccumulator.cxx)
o2_gpu_kernel_file_list(TRDTRACKER GPUTRDTrack.cxx GPUTRDTracker.cxx GPUTRDTrackletWord.cxx GeometryBase.cxx)
o2_gpu_kernel_file_list(GLOBALREFIT TPCMERGER O2PROPAGATOR MATLUT GPUTrackingRefit.cxx)
else()
o2_gpu_kernel_file_list(TPCDEDX)
o2_gpu_kernel_file_list(MATLUT)
o2_gpu_kernel_file_list(TPCMERGER)
endif()

o2_gpu_add_kernel("GPUTPCNeighboursFinder"                            "= TPCTRACKER"                                          LB_OCL1 single)
o2_gpu_add_kernel("GPUTPCNeighboursCleaner"                           "= TPCTRACKER"                                          LB_OCL1 single)
o2_gpu_add_kernel("GPUTPCStartHitsFinder"                             "= TPCTRACKER"                                          LB_OCL1 single)
o2_gpu_add_kernel("GPUTPCStartHitsSorter"                             "= TPCTRACKER"                                          LB_OCL1 single)
o2_gpu_add_kernel("GPUTPCTrackletConstructor, singleSlice"            "= TPCTRACKER"                                          LB_OCL1 single)
o2_gpu_add_kernel("GPUTPCTrackletConstructor, allSlices"              "= TPCTRACKER"                                          LB_OCL1 single)
o2_gpu_add_kernel("GPUTPCTrackletSelector"                            "= TPCTRACKER"                                          LB_OCL1 both)
o2_gpu_add_kernel("GPUMemClean16"                                     "GPUGeneralKernels"                                     NO_OCL1 "simple, REG, (GPUCA_THREAD_COUNT, 1)" void* ptr "uint64_t" size)
o2_gpu_add_kernel("GPUitoa"                                           "GPUGeneralKernels"                                     NO_OCL1 "simple, REG, (GPUCA_THREAD_COUNT, 1)" int32_t* ptr "uint64_t" size)
o2_gpu_add_kernel("GPUTPCGlobalTrackingCopyNumbers"                   "GPUTPCGlobalTracking TPCTRACKER"                       NO_OCL1 single int32_t n)
o2_gpu_add_kernel("GPUTPCGlobalTracking"                              "= TPCTRACKER TPCTRACKLETCONS"                          LB      single)
o2_gpu_add_kernel("GPUTPCCreateSliceData"                             "= TPCTRACKER TPCSLICEDATA"                             LB      single)
o2_gpu_add_kernel("GPUTPCSectorDebugSortKernels, hitData"             "= TPCTRACKER"                                          NO      single)
o2_gpu_add_kernel("GPUTPCSectorDebugSortKernels, startHits"           "= TPCTRACKER"                                          NO      single)
o2_gpu_add_kernel("GPUTPCSectorDebugSortKernels, sliceTracks"         "= TPCTRACKER"                                          NO      single)
o2_gpu_add_kernel("GPUTPCGlobalDebugSortKernels, clearIds"            "= TPCMERGER"                                           NO      single int8_t parameter)
o2_gpu_add_kernel("GPUTPCGlobalDebugSortKernels, sectorTracks"        "= TPCMERGER"                                           NO      single int8_t parameter)
o2_gpu_add_kernel("GPUTPCGlobalDebugSortKernels, globalTracks1"       "= TPCMERGER"                                           NO      single int8_t parameter)
o2_gpu_add_kernel("GPUTPCGlobalDebugSortKernels, globalTracks2"       "= TPCMERGER"                                           NO      single int8_t parameter)
o2_gpu_add_kernel("GPUTPCGlobalDebugSortKernels, borderTracks"        "= TPCMERGER"                                           NO      single int8_t parameter)
o2_gpu_add_kernel("GPUTPCCreateOccupancyMap, fill"                    "= TPCOCCUPANCY"                                        LB      simple GPUTPCClusterOccupancyMapBin* map)
o2_gpu_add_kernel("GPUTPCCreateOccupancyMap, fold"                    "= TPCOCCUPANCY"                                        LB      simple GPUTPCClusterOccupancyMapBin* map "uint32_t*" output)
o2_gpu_add_kernel("GPUTPCGMMergerTrackFit"                            "GPUTPCGMMergerGPU TPCMERGER TPCTRACKER MATLUT TPCDEDX" LB      simple int32_t mode)
o2_gpu_add_kernel("GPUTPCGMMergerFollowLoopers"                       "GPUTPCGMMergerGPU TPCMERGER TPCTRACKER MATLUT"         LB      simple)
o2_gpu_add_kernel("GPUTPCGMMergerUnpackResetIds"                      "GPUTPCGMMergerGPU TPCMERGER"                           LB      simple int32_t iSlice)
o2_gpu_add_kernel("GPUTPCGMMergerSliceRefit"                          "GPUTPCGMMergerGPU TPCMERGER MATLUT"                    LB      simple int32_t iSlice)
o2_gpu_add_kernel("GPUTPCGMMergerUnpackGlobal"                        "GPUTPCGMMergerGPU TPCMERGER"                           LB      simple int32_t iSlice)
o2_gpu_add_kernel("GPUTPCGMMergerUnpackSaveNumber"                    "GPUTPCGMMergerGPU TPCMERGER"                           NO      simple int32_t id)
o2_gpu_add_kernel("GPUTPCGMMergerResolve, step0"                      "GPUTPCGMMergerGPU TPCMERGER"                           LB      simple)
o2_gpu_add_kernel("GPUTPCGMMergerResolve, step1"                      "GPUTPCGMMergerGPU TPCMERGER"                           LB      simple)
o2_gpu_add_kernel("GPUTPCGMMergerResolve, step2"                      "GPUTPCGMMergerGPU TPCMERGER"                           LB      simple)
o2_gpu_add_kernel("GPUTPCGMMergerResolve, step3"                      "GPUTPCGMMergerGPU TPCMERGER"                           LB      simple)
o2_gpu_add_kernel("GPUTPCGMMergerResolve, step4"                      "GPUTPCGMMergerGPU TPCMERGER"                           LB      simple int8_t useOrigTrackParam int8_t mergeAll)
o2_gpu_add_kernel("GPUTPCGMMergerClearLinks"                          "GPUTPCGMMergerGPU TPCMERGER"                           LB      simple int8_t output)
o2_gpu_add_kernel("GPUTPCGMMergerMergeWithinPrepare"                  "GPUTPCGMMergerGPU TPCMERGER"                           LB      simple)
o2_gpu_add_kernel("GPUTPCGMMergerMergeSlicesPrepare"                  "GPUTPCGMMergerGPU TPCMERGER"                           LB      simple int32_t border0 int32_t border1 int8_t useOrigTrackParam)
o2_gpu_add_kernel("GPUTPCGMMergerMergeBorders, step0"                 "GPUTPCGMMergerGPU TPCMERGER"                           LB      simple int32_t iSlice int8_t withinSlice int8_t mergeMode)
o2_gpu_add_kernel("GPUTPCGMMergerMergeBorders, step1"                 "GPUTPCGMMergerGPU TPCMERGER"                           NO      simple int32_t iSlice int8_t withinSlice int8_t mergeMode)
o2_gpu_add_kernel("GPUTPCGMMergerMergeBorders, step2"                 "GPUTPCGMMergerGPU TPCMERGER"                           LB      simple int32_t iSlice int8_t withinSlice int8_t mergeMode)
o2_gpu_add_kernel("GPUTPCGMMergerMergeBorders, variant"               "GPUTPCGMMergerGPU TPCMERGER"                           NO      simple gputpcgmmergertypes::GPUTPCGMBorderRange* range int32_t N int32_t cmpMax)
o2_gpu_add_kernel("GPUTPCGMMergerMergeCE"                             "GPUTPCGMMergerGPU TPCMERGER"                           LB      simple)
o2_gpu_add_kernel("GPUTPCGMMergerLinkGlobalTracks"                    "GPUTPCGMMergerGPU TPCMERGER"                           LB      simple)
o2_gpu_add_kernel("GPUTPCGMMergerCollect"                             "GPUTPCGMMergerGPU TPCMERGER"                           LB      simple)
o2_gpu_add_kernel("GPUTPCGMMergerSortTracks"                          "GPUTPCGMMergerGPU TPCMERGER"                           NO      simple)
o2_gpu_add_kernel("GPUTPCGMMergerSortTracksQPt"                       "GPUTPCGMMergerGPU TPCMERGER"                           NO      simple)
o2_gpu_add_kernel("GPUTPCGMMergerSortTracksPrepare"                   "GPUTPCGMMergerGPU TPCMERGER"                           LB      simple)
o2_gpu_add_kernel("GPUTPCGMMergerPrepareClusters, step0"              "GPUTPCGMMergerGPU TPCMERGER"                           LB      simple)
o2_gpu_add_kernel("GPUTPCGMMergerPrepareClusters, step1"              "GPUTPCGMMergerGPU TPCMERGER"                           LB      simple)
o2_gpu_add_kernel("GPUTPCGMMergerPrepareClusters, step2"              "GPUTPCGMMergerGPU TPCMERGER"                           LB      simple)
o2_gpu_add_kernel("GPUTPCGMMergerFinalize, step0"                     "GPUTPCGMMergerGPU TPCMERGER"                           LB      simple)
o2_gpu_add_kernel("GPUTPCGMMergerFinalize, step1"                     "GPUTPCGMMergerGPU TPCMERGER"                           LB      simple)
o2_gpu_add_kernel("GPUTPCGMMergerFinalize, step2"                     "GPUTPCGMMergerGPU TPCMERGER"                           LB      simple)
o2_gpu_add_kernel("GPUTPCGMMergerMergeLoopers, step0"                 "GPUTPCGMMergerGPU TPCMERGER"                           LB      simple)
o2_gpu_add_kernel("GPUTPCGMMergerMergeLoopers, step1"                 "GPUTPCGMMergerGPU TPCMERGER"                           LB      simple)
o2_gpu_add_kernel("GPUTPCGMMergerMergeLoopers, step2"                 "GPUTPCGMMergerGPU TPCMERGER"                           LB      simple)

if(ALIGPU_BUILD_TYPE STREQUAL "O2" OR GPUCA_CONFIG_O2_EXTENSIONS)
o2_gpu_add_kernel("GPUTPCGMO2Output, prepare"                         "= TPCMERGER"                                           LB      simple)
o2_gpu_add_kernel("GPUTPCGMO2Output, sort"                            "= TPCMERGER"                                           NO      simple)
o2_gpu_add_kernel("GPUTPCGMO2Output, output"                          "= TPCMERGER"                                           LB      simple)
o2_gpu_add_kernel("GPUTPCGMO2Output, mc"                              "= TPCMERGER"                                           NO      simple)
o2_gpu_add_kernel("GPUTRDTrackerKernels, gpuVersion"                  "= TRDTRACKER MATLUT TPCMERGER"                         LB      simple GPUTRDTrackerGPU* externalInstance)
o2_gpu_add_kernel("GPUTRDTrackerKernels, o2Version"                   "= TRDTRACKER MATLUT O2PROPAGATOR"                      LB      simple GPUTRDTracker* externalInstance)
o2_gpu_add_kernel("GPUITSFitterKernels"                               "= TPCMERGER MATLUT"                                    LB      simple)
o2_gpu_add_kernel("GPUTPCConvertKernel"                               "="                                                     LB      simple)
o2_gpu_add_kernel("GPUTPCCompressionKernels, step0attached"           "= TPCCOMPRESSION"                                      LB      simple)
o2_gpu_add_kernel("GPUTPCCompressionKernels, step1unattached"         "= ERRORS"                                              LB      simple)
o2_gpu_add_kernel("GPUTPCCompressionGatherKernels, unbuffered"        "GPUTPCCompressionKernels"                              LB      simple)
o2_gpu_add_kernel("GPUTPCCompressionGatherKernels, buffered32"        "GPUTPCCompressionKernels"                              LB      simple)
o2_gpu_add_kernel("GPUTPCCompressionGatherKernels, buffered64"        "GPUTPCCompressionKernels"                              LB      simple)
o2_gpu_add_kernel("GPUTPCCompressionGatherKernels, buffered128"       "GPUTPCCompressionKernels"                              LB      simple)
o2_gpu_add_kernel("GPUTPCCompressionGatherKernels, multiBlock"        "GPUTPCCompressionKernels"                              LB      simple)
o2_gpu_add_kernel("GPUTPCDecompressionKernels, step0attached"         "= TPCDECOMPRESSION"                                    LB      simple int32_t trackStart int32_t trackEnd)
o2_gpu_add_kernel("GPUTPCDecompressionKernels, step1unattached"       "= TPCDECOMPRESSION"                                    LB      simple int32_t sliceStart int32_t nSlices)
o2_gpu_add_kernel("GPUTPCDecompressionUtilKernels, sortPerSectorRow"  "GPUTPCDecompressionKernels"                            LB      simple)
o2_gpu_add_kernel("GPUTPCCFCheckPadBaseline"                          "= TPCCLUSTERFINDER"                                    LB      single)
o2_gpu_add_kernel("GPUTPCCFChargeMapFiller, fillIndexMap"             "= TPCCLUSTERFINDER"                                    LB      single)
o2_gpu_add_kernel("GPUTPCCFChargeMapFiller, fillFromDigits"           "= TPCCLUSTERFINDER"                                    LB      single)
o2_gpu_add_kernel("GPUTPCCFChargeMapFiller, findFragmentStart"        "= TPCCLUSTERFINDER"                                    LB      single int8_t setPositions)
o2_gpu_add_kernel("GPUTPCCFPeakFinder"                                "= TPCCLUSTERFINDER"                                    LB      single)
o2_gpu_add_kernel("GPUTPCCFNoiseSuppression, noiseSuppression"        "= TPCCLUSTERFINDER"                                    LB      single)
o2_gpu_add_kernel("GPUTPCCFNoiseSuppression, updatePeaks"             "= TPCCLUSTERFINDER"                                    LB      single)
o2_gpu_add_kernel("GPUTPCCFDeconvolution"                             "= TPCCLUSTERFINDER"                                    LB      single)
<<<<<<< HEAD
o2_gpu_add_kernel("GPUTPCCFClusterizer"                               "= TPCCLUSTERFINDER"                                    LB      single char onlyMC)
o2_gpu_add_kernel("GPUTPCNNClusterizer"                               "= TPCCLUSTERFINDER"                                    LB      single char onlyMC)
=======
o2_gpu_add_kernel("GPUTPCCFClusterizer"                               "= TPCCLUSTERFINDER"                                    LB      single int8_t onlyMC)
>>>>>>> 34eb6f4a
o2_gpu_add_kernel("GPUTPCCFMCLabelFlattener, setRowOffsets"           "= TPCCLUSTERFINDER"                                    NO      single)
o2_gpu_add_kernel("GPUTPCCFMCLabelFlattener, flatten"                 "= TPCCLUSTERFINDER"                                    NO      single GPUTPCLinearLabels* out)
o2_gpu_add_kernel("GPUTPCCFStreamCompaction, scanStart"               "= TPCCLUSTERFINDER"                                    LB      single int32_t iBuf int32_t stage)
o2_gpu_add_kernel("GPUTPCCFStreamCompaction, scanUp"                  "= TPCCLUSTERFINDER"                                    LB      single int32_t iBuf int32_t nElems)
o2_gpu_add_kernel("GPUTPCCFStreamCompaction, scanTop"                 "= TPCCLUSTERFINDER"                                    LB      single int32_t iBuf int32_t nElems)
o2_gpu_add_kernel("GPUTPCCFStreamCompaction, scanDown"                "= TPCCLUSTERFINDER"                                    LB      single int32_t iBuf "uint32_t" offset int32_t nElems)
o2_gpu_add_kernel("GPUTPCCFStreamCompaction, compactDigits"           "= TPCCLUSTERFINDER"                                    LB      single int32_t iBuf int32_t stage ChargePos* in ChargePos* out)
o2_gpu_add_kernel("GPUTPCCFDecodeZS"                                  "= TPCCLUSTERFINDER"                                    LB      single int32_t firstHBF)
o2_gpu_add_kernel("GPUTPCCFDecodeZSLink"                              "GPUTPCCFDecodeZS"                                      LB      single int32_t firstHBF)
o2_gpu_add_kernel("GPUTPCCFDecodeZSDenseLink"                         "GPUTPCCFDecodeZS"                                      LB      single int32_t firstHBF)
o2_gpu_add_kernel("GPUTPCCFGather"                                    "="                                                     LB      single o2::tpc::ClusterNative* dest)
o2_gpu_add_kernel("GPUTrackingRefitKernel, mode0asGPU"                "= GLOBALREFIT "                                        LB      simple)
o2_gpu_add_kernel("GPUTrackingRefitKernel, mode1asTrackParCov"        "= GLOBALREFIT "                                        LB      simple)
endif()<|MERGE_RESOLUTION|>--- conflicted
+++ resolved
@@ -116,12 +116,8 @@
 o2_gpu_add_kernel("GPUTPCCFNoiseSuppression, noiseSuppression"        "= TPCCLUSTERFINDER"                                    LB      single)
 o2_gpu_add_kernel("GPUTPCCFNoiseSuppression, updatePeaks"             "= TPCCLUSTERFINDER"                                    LB      single)
 o2_gpu_add_kernel("GPUTPCCFDeconvolution"                             "= TPCCLUSTERFINDER"                                    LB      single)
-<<<<<<< HEAD
-o2_gpu_add_kernel("GPUTPCCFClusterizer"                               "= TPCCLUSTERFINDER"                                    LB      single char onlyMC)
 o2_gpu_add_kernel("GPUTPCNNClusterizer"                               "= TPCCLUSTERFINDER"                                    LB      single char onlyMC)
-=======
 o2_gpu_add_kernel("GPUTPCCFClusterizer"                               "= TPCCLUSTERFINDER"                                    LB      single int8_t onlyMC)
->>>>>>> 34eb6f4a
 o2_gpu_add_kernel("GPUTPCCFMCLabelFlattener, setRowOffsets"           "= TPCCLUSTERFINDER"                                    NO      single)
 o2_gpu_add_kernel("GPUTPCCFMCLabelFlattener, flatten"                 "= TPCCLUSTERFINDER"                                    NO      single GPUTPCLinearLabels* out)
 o2_gpu_add_kernel("GPUTPCCFStreamCompaction, scanStart"               "= TPCCLUSTERFINDER"                                    LB      single int32_t iBuf int32_t stage)
