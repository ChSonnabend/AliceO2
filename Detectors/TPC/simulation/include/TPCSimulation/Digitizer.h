--- conflicted
+++ resolved
@@ -132,7 +132,6 @@
   void setVDrift(float v) { mVDrift = v; }
   void setTDriftOffset(float t) { mTDriftOffset = t; }
 
-<<<<<<< HEAD
   std::vector<int> getSector(){ return sector; }
   std::vector<int> getRow(){ return row; }
   std::vector<std::vector<int>> getMaxTime(){ return max_time; }
@@ -159,30 +158,32 @@
   }
 
 
- private:
-  DigitContainer mDigitContainer;    ///< Container for the Digits
-  std::unique_ptr<SC> mSpaceCharge;  ///< Handler of space-charge distortions
-  Sector mSector = -1;               ///< ID of the currently processed sector
-  double mEventTime = 0.f;           ///< Time of the currently processed event
-  double mOutputDigitTimeOffset = 0; ///< Time of the first IR sampled in the digitizer
-  float mVDrift = 0;                 ///< VDrift for current timestamp
-  float mTDriftOffset = 0;           ///< drift time additive offset in \mus
-  bool mIsContinuous;                ///< Switch for continuous readout
-  bool mUseSCDistortions = false; ///< Flag to switch on the use of space-charge distortions
-
-  /// OWN IMPLEMENTATION
-  int64_t elem_counter = 0;
-  std::vector<int> sector, row, point_counter;
-  std::vector<float> cog_time, cog_pad, cog_q;
-
-  std::vector<std::vector<int>> max_time, max_pad;
-  std::vector<std::vector<float>> max_q;
-  std::vector<int> window_size = {6, 4}; // time-window, pad-window
-
-  std::vector<MCCompLabel> mclabel;
-  std::vector<int> mclabel_trackID, mclabel_eventID, mclabel_sourceID, mclabel_assigned;
-  ClassDefNV(Digitizer, 1);
-=======
+  std::vector<int> getSector(){ return sector; }
+  std::vector<int> getRow(){ return row; }
+  std::vector<std::vector<int>> getMaxTime(){ return max_time; }
+  std::vector<std::vector<int>> getMaxPad(){ return max_pad; }
+  std::vector<std::vector<float>> getMaxQ(){ return max_q; }
+  std::vector<float> getCogTime(){ return cog_time; }
+  std::vector<float> getCogPad(){ return cog_pad; }
+  std::vector<float> getCogQ(){ return cog_q; }
+  std::vector<int> getPointCounter(){ return point_counter; }
+  std::vector<MCCompLabel> getMcLabels(){ return mclabel; }
+  std::vector<int> getMcLabelCounter(){ return mclabel_assigned; }
+  std::vector<int> getTrackID(){ return mclabel_trackID; }
+  std::vector<int> getEventID(){ return mclabel_eventID; }
+  std::vector<int> getSourceID(){ return mclabel_sourceID; }
+  
+  void setWindowSize(std::vector<int> new_window_size){ 
+    window_size.clear();
+    window_size = new_window_size;
+  }
+  std::vector<int> getWindowSize(){ return window_size; }
+  int64_t getElemCounter(){ return elem_counter; }
+  void clearElements(){
+    sector.clear(); row.clear(); max_time.clear(); max_pad.clear(); max_q.clear(); cog_time.clear();
+    point_counter.clear(); cog_pad.clear(); cog_q.clear(); mclabel.clear(); mclabel_trackID.clear(); mclabel_eventID.clear(); mclabel_sourceID.clear(); elem_counter = 0;
+  }
+
   void setDistortionScaleType(int distortionScaleType) { mDistortionScaleType = distortionScaleType; }
   int getDistortionScaleType() const { return mDistortionScaleType; }
   void setLumiScaleFactor();
@@ -199,11 +200,22 @@
   float mVDrift = 0;                   ///< VDrift for current timestamp
   float mTDriftOffset = 0;             ///< drift time additive offset in \mus
   bool mIsContinuous;                  ///< Switch for continuous readout
-  bool mUseSCDistortions = false;      ///< Flag to switch on the use of space-charge distortions
+  bool mUseSCDistortions = false;   ///< Flag to switch on the use of space-charge distortions
+
+  /// OWN IMPLEMENTATION
+  int64_t elem_counter = 0;
+  std::vector<int> sector, row, point_counter;
+  std::vector<float> cog_time, cog_pad, cog_q;
+
+  std::vector<std::vector<int>> max_time, max_pad;
+  std::vector<std::vector<float>> max_q;
+  std::vector<int> window_size = {6, 4}; // time-window, pad-window
+
+  std::vector<MCCompLabel> mclabel;
+  std::vector<int> mclabel_trackID, mclabel_eventID, mclabel_sourceID, mclabel_assigned;
   int mDistortionScaleType = 0;        ///< type=0: no scaling of distortions, type=1 distortions without any scaling, type=2 distortions scaling with lumi
   float mLumiScaleFactor = 0;          ///< value used to scale the derivative map
   ClassDefNV(Digitizer, 2);
->>>>>>> 1360d47d
 };
 } // namespace tpc
 } // namespace o2
