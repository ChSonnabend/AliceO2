--- conflicted
+++ resolved
@@ -157,7 +157,6 @@
   float mVDrift = 0;                 ///< VDrift for current timestamp
   float mTDriftOffset = 0;           ///< drift time additive offset in \mus
   bool mIsContinuous;                ///< Switch for continuous readout
-<<<<<<< HEAD
   bool mUseSCDistortions = false; ///< Flag to switch on the use of space-charge distortions
 
   /// OWN IMPLEMENTATION
@@ -171,9 +170,7 @@
 
   std::vector<MCCompLabel> mclabel;
 
-=======
   bool mUseSCDistortions = false;    ///< Flag to switch on the use of space-charge distortions
->>>>>>> 99a50a1a
   ClassDefNV(Digitizer, 1);
 };
 } // namespace tpc
