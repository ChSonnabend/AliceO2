--- conflicted
+++ resolved
@@ -140,12 +140,9 @@
   std::vector<float> getCogTime(){ return cog_time; }
   std::vector<float> getCogPad(){ return cog_pad; }
   std::vector<float> getCogQ(){ return cog_q; }
-<<<<<<< HEAD
-=======
   std::vector<float> getCogQ2(){ return cog_q2; }
   std::vector<float> getVarPad(){ return var_pad; }
   std::vector<float> getVarTime(){ return var_time; }
->>>>>>> d1fdb819
   std::vector<int> getPointCounter(){ return point_counter; }
   std::vector<MCCompLabel> getMcLabels(){ return mclabel; }
   std::vector<int> getMcLabelCounter(){ return mclabel_assigned; }
@@ -184,11 +181,7 @@
   /// OWN IMPLEMENTATION
   int64_t elem_counter = 0;
   std::vector<int> sector, row, point_counter;
-<<<<<<< HEAD
-  std::vector<float> cog_time, cog_pad, cog_q;
-=======
   std::vector<float> cog_time, cog_pad, cog_q, cog_q2, var_pad, var_time;
->>>>>>> d1fdb819
 
   std::vector<std::vector<int>> max_time, max_pad;
   std::vector<std::vector<float>> max_q;
