# Copyright 2019-2020 CERN and copyright holders of ALICE O2.
# See https://alice-o2.web.cern.ch/copyright for details of the copyright holders.
# All rights not expressly granted are reserved.
#
# This software is distributed under the terms of the GNU General Public
# License v3 (GPL Version 3), copied verbatim in the file "COPYING".
#
# In applying this license CERN does not waive the privileges and immunities
# granted to it by virtue of its status as an Intergovernmental Organization
# or submit itself to any jurisdiction.

o2_add_library(TPCWorkflow
               SOURCES src/RecoWorkflow.cxx
                       src/ClustererSpec.cxx
                       src/ClusterDecoderRawSpec.cxx
                       src/EntropyEncoderSpec.cxx
                       src/EntropyDecoderSpec.cxx
                       src/RawToDigitsSpec.cxx
                       src/LinkZSToDigitsSpec.cxx
                       src/ZSSpec.cxx
                       src/CalibProcessingHelper.cxx
                       src/ClusterSharingMapSpec.cxx
                       src/CalDetMergerPublisherSpec.cxx
                       src/KryptonClustererSpec.cxx
                       src/KryptonRawFilterSpec.cxx
                       src/OccupancyFilterSpec.cxx
                       src/SACProcessorSpec.cxx
                       src/IDCToVectorSpec.cxx
                       src/CalibdEdxSpec.cxx
                       src/CalibratordEdxSpec.cxx
                       src/MIPTrackFilterSpec.cxx
                       src/LaserTrackFilterSpec.cxx
                       src/ApplyCCDBCalibSpec.cxx
                       src/ProcessingHelpers.cxx
                       src/TrackAndClusterFilterSpec.cxx
                       src/FileWriterSpec.cxx
                       src/TPCVDriftTglCalibSpec.cxx
                       src/ClusterQCSpec.cxx
                       src/TPCIntegrateClusterReaderSpec.cxx
                       src/TPCIntegrateClusterSpec.cxx
                       src/TPCIntegrateClusterWriterSpec.cxx
                       src/TPCMergeIntegrateClusterSpec.cxx
               TARGETVARNAME targetName
               PUBLIC_LINK_LIBRARIES O2::Framework O2::DataFormatsTPC
                                     O2::DPLUtils O2::TPCReconstruction
                                     O2::TPCCalibration O2::TPCSimulation
                                     O2::TPCQC O2::DetectorsCalibration
                                     O2::TPCReaderWorkflow
               PRIVATE_LINK_LIBRARIES O2::GPUTracking # For the Zero Suppression includes
                                      O2::GPUWorkflow
           )

o2_add_library(TPCWorkflowGUI
               SOURCES src/MonitorWorkflowSpec.cxx
               TARGETVARNAME targetName
               PUBLIC_LINK_LIBRARIES O2::TPCWorkflow
                                     O2::TPCMonitor
           )


o2_add_executable(chunkeddigit-merger
        COMPONENT_NAME tpc
        TARGETVARNAME mergertargetName
        SOURCES src/ChunkedDigitPublisher.cxx
        PUBLIC_LINK_LIBRARIES O2::TPCWorkflow)

if(OpenMP_CXX_FOUND)
  # Must be private, depending libraries might be compiled by compiler not understanding -fopenmp
  target_compile_definitions(${mergertargetName} PRIVATE WITH_OPENMP)
  target_link_libraries(${mergertargetName} PRIVATE OpenMP::OpenMP_CXX)
endif()

<<<<<<< HEAD
o2_add_executable(qa-digits
                  COMPONENT_NAME tpc
                  SOURCES src/qaIdealDigitizer.cxx
                  PUBLIC_LINK_LIBRARIES O2::TPCWorkflow O2::SimulationDataFormat O2::TPCQC O2::DataFormatsTPC O2::TPCBase O2::ML ONNXRuntime::ONNXRuntime)
=======
o2_add_executable(qa-digits-single
                  COMPONENT_NAME tpc
                  SOURCES src/qaIdealClusterizer_single.cxx
                  PUBLIC_LINK_LIBRARIES O2::TPCWorkflow O2::SimulationDataFormat O2::TPCQC O2::DataFormatsTPC O2::TPCBase O2::ML ONNXRuntime::ONNXRuntime Boost::thread)

o2_add_executable(qa-digits
                  COMPONENT_NAME tpc
                  SOURCES src/qaIdealDigitizer.cxx
                  PUBLIC_LINK_LIBRARIES O2::TPCWorkflow O2::SimulationDataFormat O2::TPCQC O2::DataFormatsTPC O2::TPCBase O2::ML ONNXRuntime::ONNXRuntime Boost::thread)
>>>>>>> 76f683bd

o2_add_executable(mc-labels
                  COMPONENT_NAME tpc
                  SOURCES src/readMCtoTree.cxx
                  PUBLIC_LINK_LIBRARIES O2::TPCWorkflow O2::SimulationDataFormat O2::TPCQC O2::DataFormatsTPC O2::TPCBase)

o2_add_executable(onnx-inference
                  COMPONENT_NAME tpc
                  SOURCES src/RunOnnxInference.cxx
                  PUBLIC_LINK_LIBRARIES O2::Framework O2::TPCWorkflow O2::ML)

o2_add_executable(reco-workflow
                  COMPONENT_NAME tpc
                  SOURCES src/tpc-reco-workflow.cxx
                  PUBLIC_LINK_LIBRARIES O2::TPCWorkflow)

o2_add_executable(raw-to-digits-workflow
                  COMPONENT_NAME tpc
                  SOURCES src/tpc-raw-to-digits-workflow.cxx
                  PUBLIC_LINK_LIBRARIES O2::TPCWorkflow)

o2_add_executable(calib-pad-raw
                  COMPONENT_NAME tpc
                  SOURCES src/tpc-calib-pad-raw.cxx
                  PUBLIC_LINK_LIBRARIES O2::TPCWorkflow)

o2_add_executable(laser-tracks-calibrator
                  COMPONENT_NAME tpc
                  SOURCES src/tpc-laser-tracks-calibrator.cxx
                  PUBLIC_LINK_LIBRARIES O2::TPCWorkflow)

o2_add_executable(calib-laser-tracks
                  COMPONENT_NAME tpc
                  SOURCES src/tpc-calib-laser-tracks.cxx
                  PUBLIC_LINK_LIBRARIES O2::TPCWorkflow)

o2_add_executable(laser-track-filter
                  COMPONENT_NAME tpc
                  SOURCES src/tpc-laser-track-filter.cxx
                  PUBLIC_LINK_LIBRARIES O2::TPCWorkflow)

o2_add_executable(apply-ccdb-calib
                  COMPONENT_NAME tpc
                  SOURCES src/tpc-apply-ccdb-calib.cxx
                  PUBLIC_LINK_LIBRARIES O2::TPCWorkflow)

o2_add_executable(sac-processing
                  COMPONENT_NAME tpc
                  SOURCES src/tpc-sac-processing.cxx
                  PUBLIC_LINK_LIBRARIES O2::TPCWorkflow)

o2_add_executable(idc-integrate
                  COMPONENT_NAME tpc
                  SOURCES src/tpc-integrate-idc.cxx
                  PUBLIC_LINK_LIBRARIES O2::TPCWorkflow)

o2_add_executable(idc-flp
                  COMPONENT_NAME tpc
                  SOURCES src/tpc-flp-idc.cxx
                  PUBLIC_LINK_LIBRARIES O2::TPCWorkflow)

o2_add_executable(idc-distribute
                  COMPONENT_NAME tpc
                  SOURCES src/tpc-distribute-idc.cxx
                  PUBLIC_LINK_LIBRARIES O2::TPCWorkflow)

o2_add_executable(sac-distribute
                  COMPONENT_NAME tpc
                  SOURCES src/tpc-distribute-sac.cxx
                  PUBLIC_LINK_LIBRARIES O2::TPCWorkflow)

o2_add_executable(idc-ft-aggregator
                  COMPONENT_NAME tpc
                  SOURCES src/tpc-fouriertransform-aggregator.cxx
                  PUBLIC_LINK_LIBRARIES O2::TPCWorkflow)

o2_add_executable(idc-ft-epn
                  COMPONENT_NAME tpc
                  SOURCES src/tpc-fouriertransform-epn.cxx
                  PUBLIC_LINK_LIBRARIES O2::TPCWorkflow)

o2_add_executable(idc-factorize
                  COMPONENT_NAME tpc
                  SOURCES src/tpc-factorize-idc.cxx
                  PUBLIC_LINK_LIBRARIES O2::TPCWorkflow)

o2_add_executable(sac-factorize
                  COMPONENT_NAME tpc
                  SOURCES src/tpc-factorize-sac.cxx
                  PUBLIC_LINK_LIBRARIES O2::TPCWorkflow)

o2_add_executable(track-reader
                  COMPONENT_NAME tpc
                  SOURCES src/TrackReaderWorkflow.cxx
                  PUBLIC_LINK_LIBRARIES O2::TPCWorkflow)

o2_add_executable(file-reader
                  COMPONENT_NAME tpc
                  SOURCES src/FileReaderWorkflow.cxx
                  PUBLIC_LINK_LIBRARIES O2::TPCWorkflow)

o2_add_executable(krypton-clusterer
                  COMPONENT_NAME tpc
                  SOURCES src/tpc-krypton-clusterer.cxx
                  PUBLIC_LINK_LIBRARIES O2::TPCWorkflow)

o2_add_executable(krypton-raw-filter
                  COMPONENT_NAME tpc
                  SOURCES src/tpc-krypton-raw-filter.cxx
                  PUBLIC_LINK_LIBRARIES O2::TPCWorkflow)

o2_add_executable(occupancy-filter
                  COMPONENT_NAME tpc
                  SOURCES src/tpc-occupancy-filter.cxx
                  PUBLIC_LINK_LIBRARIES O2::TPCWorkflow)

o2_add_executable(idc-to-vector
                  COMPONENT_NAME tpc
                  SOURCES src/tpc-idc-to-vector.cxx
                  PUBLIC_LINK_LIBRARIES O2::TPCWorkflow)

o2_add_executable(calib-dedx
                  COMPONENT_NAME tpc
                  SOURCES src/tpc-calib-dEdx.cxx
                  PUBLIC_LINK_LIBRARIES O2::TPCWorkflow)

o2_add_executable(calibrator-dedx
                  COMPONENT_NAME tpc
                  SOURCES src/tpc-calibrator-dEdx.cxx
                  PUBLIC_LINK_LIBRARIES O2::TPCWorkflow)

o2_add_executable(idc-test-ft
                COMPONENT_NAME tpc
                SOURCES test/test_ft_EPN_Aggregator.cxx
                PUBLIC_LINK_LIBRARIES O2::TPCWorkflow)

o2_add_executable(miptrack-filter
                  COMPONENT_NAME tpc
                  SOURCES src/tpc-miptrack-filter.cxx
                  PUBLIC_LINK_LIBRARIES O2::TPCWorkflow)

o2_add_executable(track-and-cluster-filter
                  COMPONENT_NAME tpc
                  SOURCES src/track-and-cluster-filter.cxx
                  PUBLIC_LINK_LIBRARIES O2::TPCWorkflow)

o2_add_executable(calib-gainmap-tracks
                  COMPONENT_NAME tpc
                  SOURCES src/tpc-calib-gainmap-tracks.cxx
                  PUBLIC_LINK_LIBRARIES O2::TPCWorkflow O2::GlobalTracking)

o2_add_executable(integrate-cluster-workflow
                  COMPONENT_NAME tpc
                  SOURCES src/tpc-integrate-cluster-currents.cxx
                  PUBLIC_LINK_LIBRARIES O2::TPCWorkflow)

o2_add_executable(integrate-cluster-reader-workflow
                  SOURCES src/cluster-integrator-reader.cxx
                  COMPONENT_NAME tpc
                  PUBLIC_LINK_LIBRARIES O2::TPCWorkflow)

o2_add_executable(merge-integrate-cluster-workflow
                  SOURCES src/cluster-merge-integrator.cxx
                  COMPONENT_NAME tpc
                  PUBLIC_LINK_LIBRARIES O2::TPCWorkflow)

o2_add_test(workflow
            COMPONENT_NAME tpc
            LABELS tpc workflow
            SOURCES test/test_TPCWorkflow.cxx
            PUBLIC_LINK_LIBRARIES O2::TPCWorkflow
            ENVIRONMENT O2_ROOT=${CMAKE_BINARY_DIR}/stage)

o2_add_executable(digits-to-rawzs
                  COMPONENT_NAME tpc
                  PUBLIC_LINK_LIBRARIES O2::TPCBase O2::SimulationDataFormat O2::GPUO2Interface O2::GPUTracking O2::DetectorsRaw O2::TPCReconstruction
                  SOURCES src/convertDigitsToRawZS.cxx)

o2_add_executable(monitor-workflow
                  COMPONENT_NAME tpc
                  SOURCES src/tpc-monitor-workflow.cxx
                  PUBLIC_LINK_LIBRARIES O2::TPCWorkflowGUI)

o2_add_executable(calibrator-gainmap-tracks
                  COMPONENT_NAME tpc
                  SOURCES src/tpc-calibrator-gainmap-tracks.cxx
                  PUBLIC_LINK_LIBRARIES O2::TPCWorkflow)

o2_add_executable(entropy-encoder-workflow
                  SOURCES src/entropy-encoder-workflow.cxx
                  COMPONENT_NAME tpc
                  PUBLIC_LINK_LIBRARIES O2::TPCWorkflow)

o2_add_executable(cluster-qc
                  SOURCES src/tpc-cluster-qc.cxx
                  COMPONENT_NAME tpc
                  PUBLIC_LINK_LIBRARIES O2::TPCWorkflow)

o2_add_executable(calibration-workflow
                  COMPONENT_NAME tpc-vdrift-tgl
                  SOURCES src/tpc-vdrift-tgl-calibration-workflow.cxx
                  PUBLIC_LINK_LIBRARIES O2::Framework
                                        O2::TPCWorkflow
                                        O2::DetectorsCalibration
                                        O2::DetectorsCalibrationWorkflow
                                        O2::DataFormatsCalibration
                                        O2::CCDB)

add_subdirectory(readers)<|MERGE_RESOLUTION|>--- conflicted
+++ resolved
@@ -70,12 +70,6 @@
   target_link_libraries(${mergertargetName} PRIVATE OpenMP::OpenMP_CXX)
 endif()
 
-<<<<<<< HEAD
-o2_add_executable(qa-digits
-                  COMPONENT_NAME tpc
-                  SOURCES src/qaIdealDigitizer.cxx
-                  PUBLIC_LINK_LIBRARIES O2::TPCWorkflow O2::SimulationDataFormat O2::TPCQC O2::DataFormatsTPC O2::TPCBase O2::ML ONNXRuntime::ONNXRuntime)
-=======
 o2_add_executable(qa-digits-single
                   COMPONENT_NAME tpc
                   SOURCES src/qaIdealClusterizer_single.cxx
@@ -85,7 +79,6 @@
                   COMPONENT_NAME tpc
                   SOURCES src/qaIdealDigitizer.cxx
                   PUBLIC_LINK_LIBRARIES O2::TPCWorkflow O2::SimulationDataFormat O2::TPCQC O2::DataFormatsTPC O2::TPCBase O2::ML ONNXRuntime::ONNXRuntime Boost::thread)
->>>>>>> 76f683bd
 
 o2_add_executable(mc-labels
                   COMPONENT_NAME tpc
